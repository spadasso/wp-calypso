<<<<<<< HEAD
SINGLE_QUOTE := '
# We need to escape single quote as '\''
THIS_DIR := '$(subst $(SINGLE_QUOTE),$(SINGLE_QUOTE)\$(SINGLE_QUOTE)$(SINGLE_QUOTE),$(CURDIR))'

ifeq ($(OS),Windows_NT)
SEPARATOR := ;
else
SEPARATOR := :
endif

# BIN
BIN := $(THIS_DIR)/bin

# NODE BIN folder
NODE_BIN := $(THIS_DIR)/node_modules/.bin

# applications
NODE ?= node
NPM ?= npm
BUNDLER ?= $(BIN)/bundler
I18N_CALYPSO ?= $(NODE_BIN)/i18n-calypso
SASS ?= $(NODE_BIN)/node-sass --include-path 'client'
RTLCSS ?= $(NODE_BIN)/rtlcss
AUTOPREFIXER ?= $(NODE_BIN)/postcss -r --use autoprefixer --autoprefixer.browsers "last 2 versions, > 1%, Safari >= 8, iOS >= 8, Firefox ESR, Opera 12.1"
RECORD_ENV ?= $(BIN)/record-env
ALL_DEVDOCS_JS ?= server/devdocs/bin/generate-devdocs-index
COMPONENTS_USAGE_STATS_JS ?= server/devdocs/bin/generate-components-usage-stats.js
COMPONENTS_PROPTYPES_JS ?= server/devdocs/bin/generate-proptypes-index.js
JETPACK_DIR := ~/Vagrants/Themes/www/wordpress-trunk/wp-content/plugins/jetpack-ui

# files used as prereqs
SASS_FILES := $(shell \
	find client assets \
		-type f \
		-name '*.scss' \
)
JS_FILES := $(shell \
	find . \
		-not \( -path './.git' -prune \) \
		-not \( -path './build' -prune \) \
		-not \( -path './node_modules' -prune \) \
		-not \( -path './public' -prune \) \
		-type f \
		\( -name '*.js' -or -name '*.jsx' \) \
)
MD_FILES := $(shell \
	find . \
		-not \( -path './.git' -prune \) \
		-not \( -path './build' -prune \) \
		-not \( -path './node_modules' -prune \) \
		-not \( -path './public' -prune \) \
		-type f \
		-name '*.md' \
	| sed 's/ /\\ /g' \
)
COMPONENTS_USAGE_STATS_FILES = $(shell \
	find client \
		-not \( -path '*/docs/*' -prune \) \
		-not \( -path '*/test/*' -prune \) \
		-not \( -path '*/docs-example/*' -prune \) \
		-type f \
		\( -name '*.js' -or -name '*.jsx' \) \
)
COMPONENTS_PROPTYPE_FILES = $(shell \
	find client \
		-name 'index.jsx' \
		-or -name 'index.js' \
		-or -name 'example.jsx' \
		-and -not -path '*/test/*' \
)
CLIENT_CONFIG_FILE := client/config/index.js

# variables
NODE_ENV ?= development
CALYPSO_ENV ?= $(NODE_ENV)

export NODE_ENV := $(NODE_ENV)
export CALYPSO_ENV := $(CALYPSO_ENV)
export NODE_PATH := server$(SEPARATOR)client$(SEPARATOR).
=======
################################
##         DEPRECATED         ##
################################
>>>>>>> 64fc2fb4

# This file is deprecated. Instead of running "make ___" commands, you should
# use the equivalent "npm run ___" commands instead.
# See the "scripts" property of package.json for more information.

.DEFAULT_GOAL := install

install:
	npm run install-if-needed

run:
	npm start

dashboard:
	@npm run dashboard

test:
	@npm test

lint:
	@npm run lint

eslint:
	@npm run lint

eslint-branch:
	@npm run eslint-branch

mixedindentlint:
	@npm run lint:mixedindent

config-defaults-lint:
	@npm run lint:config-defaults

build-server:
	@npm run build-server

build:
	@npm run build

build-desktop:
	@npm run build-desktop

clean:
	@npm run clean

distclean:
	@npm run distclean

translate:
	@npm run translate

shrinkwrap:
	@npm run update-deps

<<<<<<< HEAD
build-desktop: build-server $(CLIENT_CONFIG_FILE) build-css
	@$(BUNDLER)

build-jetpack: clean build-server build-dll $(CLIENT_CONFIG_FILE) build-css
	@$(BUNDLER)
	@$(MAKE) push-jetpack-files

push-jetpack-files:
	@rm -rf $(JETPACK_DIR)/public
	@mkdir $(JETPACK_DIR)/public
	@find ./public -iregex ".*manifest.*\.js" !  -iregex ".*\.m\.js" -exec cp {} $(JETPACK_DIR)/public/manifest.js \;
	@find ./public -iregex ".*build-jetpack.*\.js" !  -iregex ".*\.m\.js" -exec cp {} $(JETPACK_DIR)/public/build-jetpack.js \;
	@cp ./public/vendor.jetpack.js $(JETPACK_DIR)/public/
	@cp ./public/style.css $(JETPACK_DIR)/public/
	@printf "  Files copied to Jetpack.\n"

# the `clean` rule deletes all the files created from `make build`, but not
# those created by `make install`
clean:
	@rm -rf public/style*.css public/style-debug.css.map public/*.js $(CLIENT_CONFIG_FILE) server/devdocs/search-index.js server/devdocs/proptypes-index.json server/devdocs/components-usage-stats.json public/editor.css build/* server/bundler/*.json .babel-cache

# the `distclean` rule deletes all the files created from `make install`
distclean: clean
	@rm -rf node_modules

# create list of translations, saved as `./calypso-strings.pot`
translate: node_modules $(CLIENT_CONFIG_FILE)
	$(I18N_CALYPSO) --format pot --output-file ./calypso-strings.pot $(JS_FILES)

# install all git hooks
githooks: githooks-commit githooks-push

# install git pre-commit hook
githooks-commit:
	@if [ ! -e .git/hooks/pre-commit ]; then ln -s ../../bin/pre-commit .git/hooks/pre-commit; fi

# install git pre-push hook
githooks-push:
	@if [ ! -e .git/hooks/pre-push ]; then ln -s ../../bin/pre-push .git/hooks/pre-push; fi

# generate a new shrinkwrap
shrinkwrap: node-version
	@! lsof -Pi :3000 -sTCP:LISTEN -t || ( echo "Please stop your Calypso instance running on port 3000 and try again." && exit 1 )
	@type shonkwrap || ( echo "Please install shonkwrap globally and try again: 'npm install -g shonkwrap'" && exit 1 )
	@rm -rf node_modules
	@rm -f npm-shrinkwrap.json
	@$(NPM) install --no-optional
	@$(NPM) install --no-optional # remove this when this is fixed in npm 3
	@shonkwrap --dev

analyze-bundles: node_modules
	@rm -f stats.json
	@WEBPACK_OUTPUT_JSON=1 CALYPSO_ENV=production $(MAKE) build
	@$(NODE_BIN)/webpack-bundle-analyzer stats.json public -p 9898
=======
analyze-bundles:
	@npm run analyze-bundles
>>>>>>> 64fc2fb4

urn:
	@printf "⚱\n\n";
	@npm start;

docker-build:
	@npm run docker-build

docker-run:
	@npm run docker<|MERGE_RESOLUTION|>--- conflicted
+++ resolved
@@ -1,88 +1,6 @@
-<<<<<<< HEAD
-SINGLE_QUOTE := '
-# We need to escape single quote as '\''
-THIS_DIR := '$(subst $(SINGLE_QUOTE),$(SINGLE_QUOTE)\$(SINGLE_QUOTE)$(SINGLE_QUOTE),$(CURDIR))'
-
-ifeq ($(OS),Windows_NT)
-SEPARATOR := ;
-else
-SEPARATOR := :
-endif
-
-# BIN
-BIN := $(THIS_DIR)/bin
-
-# NODE BIN folder
-NODE_BIN := $(THIS_DIR)/node_modules/.bin
-
-# applications
-NODE ?= node
-NPM ?= npm
-BUNDLER ?= $(BIN)/bundler
-I18N_CALYPSO ?= $(NODE_BIN)/i18n-calypso
-SASS ?= $(NODE_BIN)/node-sass --include-path 'client'
-RTLCSS ?= $(NODE_BIN)/rtlcss
-AUTOPREFIXER ?= $(NODE_BIN)/postcss -r --use autoprefixer --autoprefixer.browsers "last 2 versions, > 1%, Safari >= 8, iOS >= 8, Firefox ESR, Opera 12.1"
-RECORD_ENV ?= $(BIN)/record-env
-ALL_DEVDOCS_JS ?= server/devdocs/bin/generate-devdocs-index
-COMPONENTS_USAGE_STATS_JS ?= server/devdocs/bin/generate-components-usage-stats.js
-COMPONENTS_PROPTYPES_JS ?= server/devdocs/bin/generate-proptypes-index.js
-JETPACK_DIR := ~/Vagrants/Themes/www/wordpress-trunk/wp-content/plugins/jetpack-ui
-
-# files used as prereqs
-SASS_FILES := $(shell \
-	find client assets \
-		-type f \
-		-name '*.scss' \
-)
-JS_FILES := $(shell \
-	find . \
-		-not \( -path './.git' -prune \) \
-		-not \( -path './build' -prune \) \
-		-not \( -path './node_modules' -prune \) \
-		-not \( -path './public' -prune \) \
-		-type f \
-		\( -name '*.js' -or -name '*.jsx' \) \
-)
-MD_FILES := $(shell \
-	find . \
-		-not \( -path './.git' -prune \) \
-		-not \( -path './build' -prune \) \
-		-not \( -path './node_modules' -prune \) \
-		-not \( -path './public' -prune \) \
-		-type f \
-		-name '*.md' \
-	| sed 's/ /\\ /g' \
-)
-COMPONENTS_USAGE_STATS_FILES = $(shell \
-	find client \
-		-not \( -path '*/docs/*' -prune \) \
-		-not \( -path '*/test/*' -prune \) \
-		-not \( -path '*/docs-example/*' -prune \) \
-		-type f \
-		\( -name '*.js' -or -name '*.jsx' \) \
-)
-COMPONENTS_PROPTYPE_FILES = $(shell \
-	find client \
-		-name 'index.jsx' \
-		-or -name 'index.js' \
-		-or -name 'example.jsx' \
-		-and -not -path '*/test/*' \
-)
-CLIENT_CONFIG_FILE := client/config/index.js
-
-# variables
-NODE_ENV ?= development
-CALYPSO_ENV ?= $(NODE_ENV)
-
-export NODE_ENV := $(NODE_ENV)
-export CALYPSO_ENV := $(CALYPSO_ENV)
-export NODE_PATH := server$(SEPARATOR)client$(SEPARATOR).
-=======
 ################################
 ##         DEPRECATED         ##
 ################################
->>>>>>> 64fc2fb4
 
 # This file is deprecated. Instead of running "make ___" commands, you should
 # use the equivalent "npm run ___" commands instead.
@@ -138,66 +56,6 @@
 shrinkwrap:
 	@npm run update-deps
 
-<<<<<<< HEAD
-build-desktop: build-server $(CLIENT_CONFIG_FILE) build-css
-	@$(BUNDLER)
-
-build-jetpack: clean build-server build-dll $(CLIENT_CONFIG_FILE) build-css
-	@$(BUNDLER)
-	@$(MAKE) push-jetpack-files
-
-push-jetpack-files:
-	@rm -rf $(JETPACK_DIR)/public
-	@mkdir $(JETPACK_DIR)/public
-	@find ./public -iregex ".*manifest.*\.js" !  -iregex ".*\.m\.js" -exec cp {} $(JETPACK_DIR)/public/manifest.js \;
-	@find ./public -iregex ".*build-jetpack.*\.js" !  -iregex ".*\.m\.js" -exec cp {} $(JETPACK_DIR)/public/build-jetpack.js \;
-	@cp ./public/vendor.jetpack.js $(JETPACK_DIR)/public/
-	@cp ./public/style.css $(JETPACK_DIR)/public/
-	@printf "  Files copied to Jetpack.\n"
-
-# the `clean` rule deletes all the files created from `make build`, but not
-# those created by `make install`
-clean:
-	@rm -rf public/style*.css public/style-debug.css.map public/*.js $(CLIENT_CONFIG_FILE) server/devdocs/search-index.js server/devdocs/proptypes-index.json server/devdocs/components-usage-stats.json public/editor.css build/* server/bundler/*.json .babel-cache
-
-# the `distclean` rule deletes all the files created from `make install`
-distclean: clean
-	@rm -rf node_modules
-
-# create list of translations, saved as `./calypso-strings.pot`
-translate: node_modules $(CLIENT_CONFIG_FILE)
-	$(I18N_CALYPSO) --format pot --output-file ./calypso-strings.pot $(JS_FILES)
-
-# install all git hooks
-githooks: githooks-commit githooks-push
-
-# install git pre-commit hook
-githooks-commit:
-	@if [ ! -e .git/hooks/pre-commit ]; then ln -s ../../bin/pre-commit .git/hooks/pre-commit; fi
-
-# install git pre-push hook
-githooks-push:
-	@if [ ! -e .git/hooks/pre-push ]; then ln -s ../../bin/pre-push .git/hooks/pre-push; fi
-
-# generate a new shrinkwrap
-shrinkwrap: node-version
-	@! lsof -Pi :3000 -sTCP:LISTEN -t || ( echo "Please stop your Calypso instance running on port 3000 and try again." && exit 1 )
-	@type shonkwrap || ( echo "Please install shonkwrap globally and try again: 'npm install -g shonkwrap'" && exit 1 )
-	@rm -rf node_modules
-	@rm -f npm-shrinkwrap.json
-	@$(NPM) install --no-optional
-	@$(NPM) install --no-optional # remove this when this is fixed in npm 3
-	@shonkwrap --dev
-
-analyze-bundles: node_modules
-	@rm -f stats.json
-	@WEBPACK_OUTPUT_JSON=1 CALYPSO_ENV=production $(MAKE) build
-	@$(NODE_BIN)/webpack-bundle-analyzer stats.json public -p 9898
-=======
-analyze-bundles:
-	@npm run analyze-bundles
->>>>>>> 64fc2fb4
-
 urn:
 	@printf "⚱\n\n";
 	@npm start;
