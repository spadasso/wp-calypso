--- conflicted
+++ resolved
@@ -68,10 +68,6 @@
 
 	describe( '#fetchPaymentMethods', () => {
 		const siteId = '123';
-<<<<<<< HEAD
-
-=======
->>>>>>> 53e1e1ac
 		it( 'should dispatch an action', () => {
 			const getState = () => ( {} );
 			const dispatch = spy();
