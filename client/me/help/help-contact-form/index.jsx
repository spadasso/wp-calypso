--- conflicted
+++ resolved
@@ -22,8 +22,6 @@
 import FormButton from 'components/forms/form-button';
 import SitesDropdown from 'components/sites-dropdown';
 import ChatClosureNotice from '../chat-closure-notice';
-<<<<<<< HEAD
-import { getSelectedSiteId } from 'state/ui/selectors';
 import wpcomLib from 'lib/wp';
 import HelpResults from 'me/help/help-results';
 
@@ -31,12 +29,9 @@
  * Module variables
  */
 const wpcom = wpcomLib.undocumented();
-const sites = siteList();
-=======
 import { getSelectedOrPrimarySiteId } from 'state/selectors';
 import { getHelpSelectedSiteId } from 'state/help/selectors';
 import { selectSiteId } from 'state/help/actions';
->>>>>>> 59abfc24
 
 export const HelpContactForm = React.createClass( {
 	mixins: [ LinkedStateMixin, PureRenderMixin ],
@@ -85,11 +80,7 @@
 			howYouFeel: 'unspecified',
 			message: '',
 			subject: '',
-<<<<<<< HEAD
 			qanda: [],
-			siteId: this.getSiteId()
-=======
->>>>>>> 59abfc24
 		};
 	},
 
