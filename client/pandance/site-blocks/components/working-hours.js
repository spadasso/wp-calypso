/**
 * External dependencies
 */
import React from 'react';
import Card from 'components/card';
import SectionHeader from 'components/section-header';

<<<<<<< HEAD
/**
 * Internal dependencies
 */
import FormFieldset from 'components/forms/form-fieldset';
import FormLabel from 'components/forms/form-label';
import FormTextInput from 'components/forms/form-text-input';
import Button from 'components/button';
import { enterBusinessName, enterBusinessDescription } from 'state/pandance/actions';

export default props => <div>
	<SectionHeader label="We’re Open"></SectionHeader>
=======
export default props => <div className="hours section">
>>>>>>> 3dd81507
	<Card>
		<h3 className="section-title">Hours</h3>
		<dl>
			<dt>Monday – Friday</dt>
			<dd>11AM—7PM</dd>
			<dt>Saturday and Sunday</dt>
			<dd>Closed</dd>
		</dl>
	</Card>
</div>;

export const EditWorkingHours = props => <div>
	{
		[ 'Monday', 'Tuesday',  'Wednesday',  'Thursday', 'Friday',  'Saturday',  'Sunday' ]
			.map( day => <FormFieldset>
					<FormLabel>{ day }</FormLabel>
					<FormTextInput placeholder="8am - 7pm"/>
				</FormFieldset>
		)
	}
</div>;<|MERGE_RESOLUTION|>--- conflicted
+++ resolved
@@ -5,7 +5,6 @@
 import Card from 'components/card';
 import SectionHeader from 'components/section-header';
 
-<<<<<<< HEAD
 /**
  * Internal dependencies
  */
@@ -17,9 +16,7 @@
 
 export default props => <div>
 	<SectionHeader label="We’re Open"></SectionHeader>
-=======
 export default props => <div className="hours section">
->>>>>>> 3dd81507
 	<Card>
 		<h3 className="section-title">Hours</h3>
 		<dl>
